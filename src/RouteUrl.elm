module RouteUrl exposing
    ( AppWithFlags
    , UrlChange(..), HistoryEntry(..)
    , programWithFlags, RouteUrlProgram
    , NavigationAppWithFlags, navigationAppWithFlags, runNavigationAppWithFlags
    , WrappedModel, unwrapModel, mapModel
    , WrappedMsg, unwrapMsg, wrapUserMsg, wrapLocation
    , anchorManagedAppWithFlags, anchorManagedProgramWithFlags, runAnchorManagedAppWithFlags
    )

{-| This module provides routing for single-page apps based on changes to the
the browser's location. The routing happens in both directions
-- that is, changes to the browser's location are translated to messages
your app can respond to, and changes to your app's state are translated to
changes in the browser's location. The net effect is to make it possible for
the 'back' and 'forward' buttons in the browser to do useful things, and for
the state of your app to be partially bookmark-able.

It is, of course, possible to do something like this using
[`elm-lang/navigation`](http://package.elm-lang.org/packages/elm-lang/navigation/latest)
by itself. For a discussion of the
differences between the official module and this one, see the
[package documentation](http://package.elm-lang.org/packages/rgrempel/elm-route-url/latest).


# Configuration

You configure this module by providing the functions set out in [`App`](#App) or
[`AppWithFlags`](#AppWithFlags), depending on what kind of `init` function you
want to use.

@docs AppWithFlags


# URL Changes

You use `UrlChange` and `HistoryEntry` to indicate changes to the URL to be
displayed in the browser's location bar.

@docs UrlChange, HistoryEntry


# Initialization (the simple version)

The simplest way to use this module is to do something like this:

  - Define your [`App`](#App) or [`AppWithFlags`](#AppWithFlags) record.

  - Use [`program`](#program) or [`programWithFlags`](#programWithFlags) to
    create your `main` function, instead of their homonymous equivalents in
    [`Html`](http://package.elm-lang.org/packages/elm-lang/html/2.0.0/Html).

@docs programWithFlags, RouteUrlProgram


# More complex initialization

If your initialization needs are more complex, you may find some of the
remaining types and function to be of interest. You won't usually
need them.

@docs NavigationAppWithFlags, navigationAppWithFlags, runNavigationAppWithFlags
@docs WrappedModel, unwrapModel, mapModel
@docs WrappedMsg, unwrapMsg, wrapUserMsg, wrapLocation

-}

import Browser exposing (..)
import Browser.Navigation exposing (..)
import Dict
import Html exposing (Html)
import String exposing (startsWith)
import Update.Extra exposing (sequence)
import Url exposing (..)



-- THINGS CLIENTS PROVIDE
{- The configuration required to use this module to create a `Program flags`.

   The `init`, `update`, `subscriptions` and `view` fields have the same meaning
   as they do in [`Html.program`](http://package.elm-lang.org/packages/elm-lang/html/2.0.0/Html#program)
   -- that is, you should provide what you normally provide to that function.

   So, the "special" fields are the `delta2url` function and the
   `location2messages` function.

     - `delta2url` will be called when your model changes. The first parameter is
       the model's previous value, and the second is the model's new value.

       Your function should return a `Just UrlChange` if a new URL should be
       displayed in the browser's location bar (or `Nothing` if no change to the URL
       is needed). This library will check the current URL before setting a new one,
       so you need not worry about setting duplicate URLs -- that will be
       automatically avoided.

       The reason we provide both the previous and current model for your
       consideration is that sometimes you may want to do something differently
       depending on the nature of the change in the model, not just the new value.
       For instance, it might make the difference between using `NewEntry` or
       `ModifyEntry` to make the change.

       Note that this function will _not_ be called when processing messages
       returned from your `location2messages` function, since in that case the
       URL has already been set.

     - `location2messages` will be called when a change in the browser's URL is
       detected, either because the user followed a link, typed something in the
       location bar, or used the back or forward buttons.

       Note that this function will _not_ be called when your `delta2url` method
       initiates a `UrlChange` -- since in that case, the relevant change in the
       model has already occurred.

       Your function should return a list of messages that your `update` function
       can respond to. Those messages will be fed into your app, to produce the
       changes to the model that the new URL implies.

-}


type alias AppWithFlags model msg flags =
    { delta2url : model -> model -> Maybe UrlChange
    , location2messages : Url -> List msg
    , init : flags -> Key -> ( model, Cmd msg )
    , update : msg -> model -> ( model, Cmd msg )
    , subscriptions : model -> Sub msg
    , view : model -> Document msg
    , onExternalUrlRequest : String -> msg
    }


{-| This works around an issue in Elm 0.18 using `programWithFlags` when
you are actually intending to ignore the flags. It's a long story.
-}
type alias AppCommon model msg =
    { delta2url : model -> model -> Maybe UrlChange
    , location2messages : Url -> List msg
    , update : msg -> model -> ( model, Cmd msg )
    , subscriptions : model -> Sub msg
<<<<<<< HEAD
    , onUrlRequest : UrlRequest -> msg
=======
    , view : model -> Document msg
    , onExternalUrlRequest : String -> msg
>>>>>>> 6f02d068
    }


appWithFlags2Common : AppWithFlags model msg flags -> AppCommon model msg
appWithFlags2Common app =
    { delta2url = app.delta2url
    , location2messages = app.location2messages
    , update = app.update
    , subscriptions = app.subscriptions
<<<<<<< HEAD
    , onUrlRequest = app.onUrlRequest
=======
    , view = app.view
    , onExternalUrlRequest = app.onExternalUrlRequest
>>>>>>> 6f02d068
    }



-- SUPPORTING TYPES


{-| Indicates a change to be made in the URL, either creating
a new entry in the browser's history (`NewEntry`), or merely replacing the
current URL (`ModifyEntry`).

This is ultimately implemented via
[`Navigation.newUrl`](http://package.elm-lang.org/packages/elm-lang/navigation/1.0.0/Navigation#newUrl) or
[`Navigation.modifyUrl`](http://package.elm-lang.org/packages/elm-lang/navigation/1.0.0/Navigation#modifyUrl).
The reason we use this intermediate type is so that we can check whether the
provided string already corresponds to the current URL. In that case, we can
avoid creating a spurious duplicate entry in the browser's history.

The reason we take a `String` (rather than a more structured type) is that
there may be several ways you might want to build up the required URL. We
don't want to be prescriptive about that. However, the `String` you provide
must follow a couple of rules.

  - The `String` must already be uri-encoded.

  - The `String` must either start with a '/', a \`?' or a '#'.
      - If it starts with a '/', it will be interpreted as a full path, including
        optional query parameters and hash.

      - If it starts with a '?', then we'll assume that you want the current
        path to stay the same -- only the query parameters and hash will change.

      - If it starts with a '#', then we'll assume that you want the current
        path and query parameters (if any) to stay the same -- only the
        hash will change.

So, what you should _not_ provide is the scheme, host, or authentication
method -- that is, no "<http://elm-lang.org">. You should also not use relative
URLs. (Let me know if you'd like relative URLs -- we might be able to do
something sensible with them, but we don't yet in this version).

One way to construct a `UrlChange` in a modular way is to use the
`RouteUrl.Builder` module. However, a variety of approaches are possible.

-}
type UrlChange
    = NewPath
        UrlChangeMetadata
        { path : String
        , query : Maybe String
        , fragment : Maybe String
        }
    | NewQuery
        UrlChangeMetadata
        { query : String
        , fragment : Maybe String
        }
    | NewFragment UrlChangeMetadata String


type alias UrlChangeMetadata =
    { entry : HistoryEntry
    , key : Key
    }


{-| Indicates whether to create a new entry in the browser's history, or merely
modify the current entry.

One could have used a `Bool` for this instead, but I hate remembering what
`True` actually means.

-}
type HistoryEntry
    = NewEntry
    | ModifyEntry


{-| This is the router's part of the larger model.

`reportedUrl` is the last Url reported to us by the `Navigation` module.

`expectedUrlChanges` represents how many outstanding commands we've
sent to change the URL. We increment it when we send a command, and
decrement it when we get one from `Navigation` (unless it's already zero,
of course).

-}
type alias RouterModel =
    { reportedUrl : Url
    , expectedUrlChanges : Int
    }


{-| This is the model used by `RouteUrl`. In part, it is composed of the client's
model, and in part it is composed of things which `RouteUrl` wants to keep track of.
-}
type WrappedModel user
    = WrappedModel user RouterModel


{-| Given the wrapped model that `RouteUrl` uses, extract the part of the model
that your program provided.
-}
unwrapModel : WrappedModel user -> user
unwrapModel (WrappedModel user _) =
    user


{-| Given the wrapped model that `RouteUrl` uses, and a function that modifies
the part which your program provided, produce a new wrapped model.
-}
mapModel : (user -> user) -> WrappedModel user -> WrappedModel user
mapModel mapper (WrappedModel user router) =
    WrappedModel (mapper user) router


{-| This is the wrapper for RouteUrl's messages. Some messages are handled
internally by RouteUrl, and others are passed on to the application.
-}
type WrappedMsg user
    = RouterMsg Url
    | UserMsg user


{-| Given the wrapped msg type that `RouteUrl` uses, either apply a function
that works on a `Location`, or apply a function that works on the msg type
that your program uses.
-}
unwrapMsg : (Url -> a) -> (user -> a) -> WrappedMsg user -> a
unwrapMsg handleLocation handleUserMsg wrapped =
    case wrapped of
        RouterMsg location ->
            handleLocation location

        UserMsg msg ->
            handleUserMsg msg


{-| Given the kind of message your program uses, wrap it in the kind of msg
`RouteUrl` uses.
-}
wrapUserMsg : user -> WrappedMsg user
wrapUserMsg =
    UserMsg


{-| Given a location, make the kind of message that `RouteUrl` uses.

I'm not sure you'll ever need this ... perhaps for testing?

-}
wrapLocation : Url -> WrappedMsg user
wrapLocation =
    RouterMsg



-- ACTUALLY CREATING A PROGRAM


{-| A type which represents the various inputs to
[`Navigation.programWithFlags`](http://package.elm-lang.org/packages/elm-lang/navigation/2.0.0/Navigation#programWithFlags).

You can produce this via [`navigationAppWithFlags`](#navigationAppWithFlags). Then, you can supply
this to [`runNavigationAppWithFlags`](#runNavigationAppWithFlags) in order to create a `Program`.

Normally you don't need this -- you can just use [`programWithFlags`](#programWithFlags).
However, `NavigationAppWithFlags` could be useful if you want to do any further wrapping
of its functions.

-}
type alias NavigationAppWithFlags model msg flags =
    { locationToMessage : Url -> msg
    , init : flags -> Url -> Key -> ( model, Cmd msg )
    , update : msg -> model -> ( model, Cmd msg )
    , view : model -> Document msg
    , subscriptions : model -> Sub msg
    , onUrlRequest : UrlRequest -> msg
    }


{-| Given your configuration, this function does some wrapping and produces
the functions which
[`Navigation.programWithFlags`](http://package.elm-lang.org/packages/elm-lang/navigation/2.0.0/Navigation#programWithFlags)
requires.

Normally, you don't need this -- you can just use [`programWithFlags`](#programWithFlags).

-}
navigationAppWithFlags : AppWithFlags model msg flags -> NavigationAppWithFlags (WrappedModel model) (WrappedMsg msg) flags
navigationAppWithFlags app =
    let
        common =
            appWithFlags2Common app
    in
    { locationToMessage = RouterMsg
    , init = initWithFlags app.init common
    , update = update common
    , view = view app.view
    , subscriptions = subscriptions common
    , onUrlRequest = onUrlRequest common
    }


{-| Turns the output from [`navigationApp`](#navigationApp)
into a `Program` that you can assign to your `main` function.

For convenience, you will usually want to just use [`program`](#program),
which goes directly from the required
configuration to a `Program`. You would only want `runNavigationApp` for the
sake of composability -- that is, in case there is something further you want
to do with the `NavigationApp` structure before turning it into a `Program`.

-}
runNavigationAppWithFlags : NavigationAppWithFlags model msg flags -> Program flags model msg
runNavigationAppWithFlags app =
    Browser.application
        { init = app.init
        , update = app.update
        , view = app.view
        , onUrlChange = app.locationToMessage
        , onUrlRequest = app.onUrlRequest
        , subscriptions = app.subscriptions
        }


{-| A convenient alias for the `Program` type that lets you specify your
type for the `model` and `msg` ... the alias takes care of the wrapping
that `RouteUrl` supplies.

For instance, suppose your `main` function would normally be typed like this:

    main : Program Never Model Msg

Now, once you use `RouteUrl.program` to set things up, `RouteUrl` wraps your
model and msg types, so that the signature for your `main` function would
now be:

    main : Program Never (WrappedModel Model) (WrappedMsg Msg)

But that's a little ugly. So, if you like, you can use the `RouteUrlProgram`
alias like this:

    main : RouteUrlProgram Never Model Msg

It's exactly the same type, but looks a little nicer.

-}
type alias RouteUrlProgram flags model msg =
    Program flags (WrappedModel model) (WrappedMsg msg)


{-| Turns your configuration into a `Program flags` that you can assign to your
`main` function.
-}
programWithFlags : AppWithFlags model msg flags -> RouteUrlProgram flags model msg
programWithFlags =
    runNavigationAppWithFlags << navigationAppWithFlags



-- anchor management


type alias UserAnchorManagedAppWithFlags model msg flags aResult =
    { delta2url : model -> model -> Maybe UrlChange
    , location2messages : Url -> List msg
    , init : flags -> Key -> ( model, Cmd msg )
    , update : msg -> model -> ( model, Cmd msg )
    , subscriptions : model -> Sub msg
    , view : model -> (msg -> aResult) -> Document msg
    , onUrlRequest : UrlRequest -> msg
    , makeAnchor : String -> Maybe msg -> aResult
    }


userAnchorManagedAppWithFlags2Common : UserAnchorManagedAppWithFlags model msg flags aResult -> AppCommon model msg
userAnchorManagedAppWithFlags2Common app =
    { delta2url = app.delta2url
    , location2messages = app.location2messages
    , update = app.update
    , subscriptions = app.subscriptions
    , onUrlRequest = app.onUrlRequest
    }


type alias InternalAnchorManagedAppWithFlags model msg flags =
    { locationToMessage : Url -> msg
    , init : flags -> Url -> Key -> ( model, Cmd msg )
    , update : msg -> model -> ( model, Cmd msg )
    , view : model -> Document msg
    , subscriptions : model -> Sub msg
    , onUrlRequest : UrlRequest -> msg
    }


addPrefixed : String -> Maybe String -> String -> String
addPrefixed prefix maybeSegment starter =
    case maybeSegment of
        Nothing ->
            starter

        Just segment ->
            starter ++ prefix ++ segment


changeToString : UrlChange -> String
changeToString change =
    case change of
        NewPath _ data ->
            data.path
                |> addPrefixed "?" data.query
                |> addPrefixed "#" data.fragment

        NewQuery _ data ->
            "?"
                ++ data.query
                |> addPrefixed "#" data.fragment

        NewFragment _ fragment ->
            "#" ++ fragment


anchorManagedAppWithFlags : UserAnchorManagedAppWithFlags model msg flags aResult -> InternalAnchorManagedAppWithFlags (WrappedModel model) (WrappedMsg msg) flags
anchorManagedAppWithFlags app =
    let
        common =
            userAnchorManagedAppWithFlags2Common app

        aForUpdateDelta : WrappedModel model -> msg -> aResult
        aForUpdateDelta (WrappedModel oldUserModel routerModel) msg =
            let
                ( newModel, _ ) =
                    app.update msg oldUserModel

                urlChange =
                    app.delta2url oldUserModel newModel
            in
            case urlChange of
                Nothing ->
                    app.makeAnchor (Url.toString routerModel.reportedUrl) (Just msg)

                Just change ->
                    app.makeAnchor (changeToString change) Nothing

        viewWithA : WrappedModel model -> Document (WrappedMsg msg)
        viewWithA (WrappedModel userModel routerModel) =
            docMap UserMsg <| app.view userModel <| aForUpdateDelta (WrappedModel userModel routerModel)
    in
    { locationToMessage = RouterMsg
    , init = initWithFlags app.init common
    , update = update common
    , view = viewWithA
    , subscriptions = subscriptions common
    , onUrlRequest = onUrlRequest common
    }


runAnchorManagedAppWithFlags : InternalAnchorManagedAppWithFlags model msg flags -> Program flags model msg
runAnchorManagedAppWithFlags app =
    Browser.application
        { init = app.init
        , update = app.update
        , view = app.view
        , onUrlChange = app.locationToMessage
        , onUrlRequest = app.onUrlRequest
        , subscriptions = app.subscriptions
        }


anchorManagedProgramWithFlags : UserAnchorManagedAppWithFlags model msg flags aResult -> RouteUrlProgram flags model msg
anchorManagedProgramWithFlags =
    runAnchorManagedAppWithFlags << anchorManagedAppWithFlags



-- IMPLEMENTATION


{-| Call the provided view function with the user's part of the model
-}
view : (model -> Document msg) -> WrappedModel model -> Document (WrappedMsg msg)
view v (WrappedModel model _) =
    v model
        |> docMap UserMsg


docMap : (a -> msg) -> Document a -> Document msg
docMap fn doc =
    { title = doc.title
    , body = List.map (Html.map fn) doc.body
    }


{-| Call the provided subscriptions function with the user's part of the model
-}
subscriptions : AppCommon model msg -> WrappedModel model -> Sub (WrappedMsg msg)
subscriptions app (WrappedModel model _) =
    app.subscriptions model
        |> Sub.map UserMsg


onUrlRequest : AppCommon model msg -> UrlRequest -> WrappedMsg msg
onUrlRequest app req =
    case req of
        Internal location ->
            RouterMsg location

        External location ->
            app.onExternalUrlRequest location |> UserMsg


{-| Call the provided init function with the user's part of the model
-}
initWithFlags : (flags -> Key -> ( model, Cmd msg )) -> AppCommon model msg -> flags -> Url -> Key -> ( WrappedModel model, Cmd (WrappedMsg msg) )
initWithFlags appInit app flags location key =
    let
        ( userModel, command ) =
            appInit flags key
                |> sequence app.update (app.location2messages location)

        routerModel =
            { expectedUrlChanges = 0
            , reportedUrl = location
            }
    in
    ( WrappedModel userModel routerModel
    , Cmd.map UserMsg command
    )


{-| Call the provided init function with the user's part of the model
-}
init : ( model, Cmd msg ) -> AppCommon model msg -> Url -> ( WrappedModel model, Cmd (WrappedMsg msg) )
init appInit app location =
    let
        ( userModel, command ) =
            sequence app.update (app.location2messages location) appInit

        routerModel =
            { expectedUrlChanges = 0
            , reportedUrl = location
            }
    in
    ( WrappedModel userModel routerModel
    , Cmd.map UserMsg command
    )


getMetadata : UrlChange -> UrlChangeMetadata
getMetadata urlChange =
    case urlChange of
        NewPath urlChangeMetadata _ ->
            urlChangeMetadata

        NewQuery urlChangeMetadata _ ->
            urlChangeMetadata

        NewFragment urlChangeMetadata _ ->
            urlChangeMetadata


apply : Url -> UrlChange -> Url
apply url change =
    case change of
        NewPath _ c ->
            { url
                | path = c.path
                , query = c.query
                , fragment = c.fragment
            }

        NewQuery _ c ->
            { url
                | query = Just c.query
                , fragment = c.fragment
            }

        NewFragment _ c ->
            { url | fragment = Just c }


{-| Interprets the UrlChange as a Cmd
-}
urlChange2Cmd : Url -> UrlChange -> Cmd msg
urlChange2Cmd oldUrl change =
    let
        metadata =
            getMetadata change
    in
    apply oldUrl change
        |> toString
        |> (case metadata.entry of
                NewEntry ->
                    pushUrl metadata.key

                ModifyEntry ->
                    replaceUrl metadata.key
           )


checkDistinctUrl : Url -> UrlChange -> Maybe UrlChange
checkDistinctUrl old new =
    let
        newUrl =
            apply old new
    in
    case old == newUrl of
        True ->
            Nothing

        False ->
            Just new


{-| This is the normal `update` function we're providing to `Navigation`.
-}
update : AppCommon model msg -> WrappedMsg msg -> WrappedModel model -> ( WrappedModel model, Cmd (WrappedMsg msg) )
update app msg (WrappedModel user router) =
    case msg of
        RouterMsg location ->
            let
                -- This is the same, no matter which path we follow below. Basically,
                -- we're keeping track of the last reported Url (i.e. what's in the location
                -- bar now), and all the hrefs which we expect (because we've set them
                -- ourselves). So, we remove the current href from the expectations.
                newRouterModel =
                    { reportedUrl =
                        location
                    , expectedUrlChanges =
                        if router.expectedUrlChanges > 0 then
                            router.expectedUrlChanges - 1

                        else
                            0
                    }
            in
            if router.expectedUrlChanges > 0 then
                -- This is a Url change which we were expecting, because we did
                -- it in response to a change in the app's state.  So, we don't
                -- make any *further* change to the app's state here ... we
                -- just record that we've seen the Url change we expected.
                ( WrappedModel user newRouterModel
                , Cmd.none
                )

            else
                -- This is an href which came from the outside ... i.e. clicking on a link,
                -- typing in the location bar, following a bookmark. So, we need to update
                -- the app's state to correspond to the new location.
                let
                    ( newUserModel, commands ) =
                        sequence app.update (app.location2messages location) ( user, Cmd.none )
                in
                ( WrappedModel newUserModel newRouterModel
                , Cmd.map UserMsg commands
                )

        UserMsg userMsg ->
            let
                ( newUserModel, userCommand ) =
                    -- Here we "delegate" to the `update` function provided by the user
                    app.update userMsg user

                maybeUrlChange =
                    app.delta2url user newUserModel
                        |> Maybe.andThen (checkDistinctUrl router.reportedUrl)
            in
            case maybeUrlChange of
                Just urlChange ->
                    ( WrappedModel newUserModel <|
                        { reportedUrl = apply router.reportedUrl urlChange
                        , expectedUrlChanges = router.expectedUrlChanges + 1
                        }
                    , Cmd.map UserMsg <| Cmd.batch [ urlChange2Cmd router.reportedUrl urlChange, userCommand ]
                    )

                Nothing ->
                    ( WrappedModel newUserModel router
                    , Cmd.map UserMsg userCommand
                    )<|MERGE_RESOLUTION|>--- conflicted
+++ resolved
@@ -138,12 +138,7 @@
     , location2messages : Url -> List msg
     , update : msg -> model -> ( model, Cmd msg )
     , subscriptions : model -> Sub msg
-<<<<<<< HEAD
-    , onUrlRequest : UrlRequest -> msg
-=======
-    , view : model -> Document msg
     , onExternalUrlRequest : String -> msg
->>>>>>> 6f02d068
     }
 
 
@@ -153,12 +148,7 @@
     , location2messages = app.location2messages
     , update = app.update
     , subscriptions = app.subscriptions
-<<<<<<< HEAD
-    , onUrlRequest = app.onUrlRequest
-=======
-    , view = app.view
     , onExternalUrlRequest = app.onExternalUrlRequest
->>>>>>> 6f02d068
     }
 
 
@@ -431,7 +421,7 @@
     , update : msg -> model -> ( model, Cmd msg )
     , subscriptions : model -> Sub msg
     , view : model -> (msg -> aResult) -> Document msg
-    , onUrlRequest : UrlRequest -> msg
+    , onExternalUrlRequest : String -> msg
     , makeAnchor : String -> Maybe msg -> aResult
     }
 
@@ -442,7 +432,7 @@
     , location2messages = app.location2messages
     , update = app.update
     , subscriptions = app.subscriptions
-    , onUrlRequest = app.onUrlRequest
+    , onExternalUrlRequest = app.onExternalUrlRequest
     }
 
 
